--- conflicted
+++ resolved
@@ -2,13 +2,8 @@
   data_path: /Users/applefella/Documents/UAV_Classification/UAV_Classification/.datasets/UAV_Dataset_9
   num_classes: 9
   save_dataloader: false
-<<<<<<< HEAD
   model_type: resnet50
   batch_size: 4
-=======
-  model_type: ast
-  batch_size: 8
->>>>>>> 61c34a4d
   seed: 42
   num_cuda_workers: 10
   pinned_memory: true
@@ -21,6 +16,7 @@
   accumulation_steps: 2
   learning_rate: 0.02
   patience: 10
+  use_wandb: false
   use_wandb: false
   use_sweep: true
   torch_viz: false
@@ -117,11 +113,7 @@
   - bias
 wandb:
   project: model-peft-test
-<<<<<<< HEAD
   name: mert-none-classifier
-=======
-  name: ast-bitfit
->>>>>>> 61c34a4d
   reinit: true
   notes: null
   tags: null
