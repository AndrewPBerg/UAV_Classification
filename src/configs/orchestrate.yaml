# This file is used to orchestrate the sweeps and script in main.py
# Define a list of runs that can be easily iterated over

SEND_MESSAGE: true


runs:
  - id: 0
    type: script
    changes:
      general:
        model_type: ast
<<<<<<< HEAD
       
=======
        use_wandb: true
        use_kfold: true
        adapter_type: ssf
        k_folds: 5
        batch_size: 8
        epochs: 30
        accumulation_steps: 2
        patience: 5
      dataset:
        dataset_type: esc50
        # data_path: /app/src/datasets/UAV_Dataset_31
        data_path: /app/src/datasets/ESC-50-master/classes
        num_classes: 50 # make sure this is correct
      feature_extraction:
        type: melspectrogram
        sampling_rate: 16000
        n_mfcc: 40
        n_mels: 128
        n_fft: 2048
        hop_length: 200
        power: 2
      optimizer:
        optimizer_type: adam
        adam:
          lr: 0.0001
          betas: [0.8, 0.98] # beta1:= momentum, beta2:= variance adaptation
        scheduler_type: cosine_annealing_lr
        cosine_annealing_lr:
          T_max: 20
          eta_min: 0.00001
        reduce_lr_on_plateau:
          mode: min
          factor: 0.85
          patience: 5
        gradient_clip_val: 5.0
        gradient_clip_algorithm: norm
      augmentations:
        augmentations_per_sample: 1
      wandb:
        project: optim-testing-esc-overfitting
        name: ast-ssf-esc50-1-augs-beta-configs
        reinit: true
  - id: 1
    type: script
    changes:
      general:
        model_type: ast
        use_wandb: true
        use_kfold: true
        adapter_type: none-full
        k_folds: 5
        batch_size: 8
        epochs: 30
        accumulation_steps: 2
        patience: 5
      dataset:
        dataset_type: esc50
        # data_path: /app/src/datasets/UAV_Dataset_31
        data_path: /app/src/datasets/ESC-50-master/classes
        num_classes: 50 # make sure this is correct
      feature_extraction:
        type: melspectrogram
        sampling_rate: 16000
        n_mfcc: 40
        n_mels: 128
        n_fft: 2048
        hop_length: 200
        power: 2
      optimizer:
        optimizer_type: adam
        adam:
          lr: 0.0001
          betas: [0.8, 0.98] # beta1:= momentum, beta2:= variance adaptation
        scheduler_type: cosine_annealing_lr
        cosine_annealing_lr:
          T_max: 20
          eta_min: 0.00001
        reduce_lr_on_plateau:
          mode: min
          factor: 0.85
          patience: 5
        gradient_clip_val: 5.0
        gradient_clip_algorithm: norm
      augmentations:
        augmentations_per_sample: 1
      wandb:
        project: optim-testing-esc-overfitting
        name: ast-none-full-esc50-1-augs-beta-configs
        reinit: true
  - id: 2
    type: script
    changes:
      general:
        model_type: ast
        use_wandb: true
        use_kfold: true
        adapter_type: none-full
        k_folds: 5
        batch_size: 8
        epochs: 30
        accumulation_steps: 2
        patience: 5
      dataset:
        dataset_type: esc50
        # data_path: /app/src/datasets/UAV_Dataset_31
        data_path: /app/src/datasets/ESC-50-master/classes
        num_classes: 50 # make sure this is correct
      feature_extraction:
        type: melspectrogram
        sampling_rate: 16000
        n_mfcc: 40
        n_mels: 128
        n_fft: 2048
        hop_length: 200
        power: 2
      optimizer:
        optimizer_type: adamw
        adamw:
          weight_decay: 0.01
          lr: 0.0001
          betas: [0.8, 0.98] # beta1:= momentum, beta2:= variance adaptation
        scheduler_type: cosine_annealing_lr
        cosine_annealing_lr:
          T_max: 20
          eta_min: 0.00001
        reduce_lr_on_plateau:
          mode: min
          factor: 0.85
          patience: 5
        gradient_clip_val: 5.0
        gradient_clip_algorithm: norm
      augmentations:
        augmentations_per_sample: 1
      wandb:
        project: optim-testing-esc-overfitting
        name: ast-none-full-esc50-1-augs-adamw
        reinit: true
>>>>>>> 02c90947
<|MERGE_RESOLUTION|>--- conflicted
+++ resolved
@@ -10,144 +10,4 @@
     changes:
       general:
         model_type: ast
-<<<<<<< HEAD
-       
-=======
-        use_wandb: true
-        use_kfold: true
-        adapter_type: ssf
-        k_folds: 5
-        batch_size: 8
-        epochs: 30
-        accumulation_steps: 2
-        patience: 5
-      dataset:
-        dataset_type: esc50
-        # data_path: /app/src/datasets/UAV_Dataset_31
-        data_path: /app/src/datasets/ESC-50-master/classes
-        num_classes: 50 # make sure this is correct
-      feature_extraction:
-        type: melspectrogram
-        sampling_rate: 16000
-        n_mfcc: 40
-        n_mels: 128
-        n_fft: 2048
-        hop_length: 200
-        power: 2
-      optimizer:
-        optimizer_type: adam
-        adam:
-          lr: 0.0001
-          betas: [0.8, 0.98] # beta1:= momentum, beta2:= variance adaptation
-        scheduler_type: cosine_annealing_lr
-        cosine_annealing_lr:
-          T_max: 20
-          eta_min: 0.00001
-        reduce_lr_on_plateau:
-          mode: min
-          factor: 0.85
-          patience: 5
-        gradient_clip_val: 5.0
-        gradient_clip_algorithm: norm
-      augmentations:
-        augmentations_per_sample: 1
-      wandb:
-        project: optim-testing-esc-overfitting
-        name: ast-ssf-esc50-1-augs-beta-configs
-        reinit: true
-  - id: 1
-    type: script
-    changes:
-      general:
-        model_type: ast
-        use_wandb: true
-        use_kfold: true
-        adapter_type: none-full
-        k_folds: 5
-        batch_size: 8
-        epochs: 30
-        accumulation_steps: 2
-        patience: 5
-      dataset:
-        dataset_type: esc50
-        # data_path: /app/src/datasets/UAV_Dataset_31
-        data_path: /app/src/datasets/ESC-50-master/classes
-        num_classes: 50 # make sure this is correct
-      feature_extraction:
-        type: melspectrogram
-        sampling_rate: 16000
-        n_mfcc: 40
-        n_mels: 128
-        n_fft: 2048
-        hop_length: 200
-        power: 2
-      optimizer:
-        optimizer_type: adam
-        adam:
-          lr: 0.0001
-          betas: [0.8, 0.98] # beta1:= momentum, beta2:= variance adaptation
-        scheduler_type: cosine_annealing_lr
-        cosine_annealing_lr:
-          T_max: 20
-          eta_min: 0.00001
-        reduce_lr_on_plateau:
-          mode: min
-          factor: 0.85
-          patience: 5
-        gradient_clip_val: 5.0
-        gradient_clip_algorithm: norm
-      augmentations:
-        augmentations_per_sample: 1
-      wandb:
-        project: optim-testing-esc-overfitting
-        name: ast-none-full-esc50-1-augs-beta-configs
-        reinit: true
-  - id: 2
-    type: script
-    changes:
-      general:
-        model_type: ast
-        use_wandb: true
-        use_kfold: true
-        adapter_type: none-full
-        k_folds: 5
-        batch_size: 8
-        epochs: 30
-        accumulation_steps: 2
-        patience: 5
-      dataset:
-        dataset_type: esc50
-        # data_path: /app/src/datasets/UAV_Dataset_31
-        data_path: /app/src/datasets/ESC-50-master/classes
-        num_classes: 50 # make sure this is correct
-      feature_extraction:
-        type: melspectrogram
-        sampling_rate: 16000
-        n_mfcc: 40
-        n_mels: 128
-        n_fft: 2048
-        hop_length: 200
-        power: 2
-      optimizer:
-        optimizer_type: adamw
-        adamw:
-          weight_decay: 0.01
-          lr: 0.0001
-          betas: [0.8, 0.98] # beta1:= momentum, beta2:= variance adaptation
-        scheduler_type: cosine_annealing_lr
-        cosine_annealing_lr:
-          T_max: 20
-          eta_min: 0.00001
-        reduce_lr_on_plateau:
-          mode: min
-          factor: 0.85
-          patience: 5
-        gradient_clip_val: 5.0
-        gradient_clip_algorithm: norm
-      augmentations:
-        augmentations_per_sample: 1
-      wandb:
-        project: optim-testing-esc-overfitting
-        name: ast-none-full-esc50-1-augs-adamw
-        reinit: true
->>>>>>> 02c90947
+       